--- conflicted
+++ resolved
@@ -2,6 +2,15 @@
 import ecco
 import torch
 import numpy as np
+
+
+# @pytest.fixture
+# def mockLM():
+#     #setup
+#     class mockLM
+#     #yield
+#
+#     #teardown
 
 
 class TestLM:
@@ -19,7 +28,6 @@
         assert result == torch.tensor(2)
 
     def test_activations_dict_to_array(self):
-<<<<<<< HEAD
         batch, position, neurons = 1, 3, 4
         actual_dict = {0: [np.zeros((batch, position, neurons))],
                        1: [np.zeros((batch, position, neurons))]}
@@ -37,12 +45,6 @@
     #                       truncation=True, return_tensors="pt")
     #
     #     output = lm(input_tokens_1.to(lm.device))
-=======
-        dict = {0:[np.zeros((3,4))],
-                1:[np.zeros((3,4))]}
-        activations = activations_dict_to_array(dict)
-        assert activations.shape == (2,4,3)
->>>>>>> e4ad2834
 
     # def test_generate_token_no_attribution(self, mocker):
     #     pass
